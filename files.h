--- conflicted
+++ resolved
@@ -49,10 +49,8 @@
 
 extern bool files_copyFile(const char *source, const char *destination, bool * dstExists);
 
-<<<<<<< HEAD
+extern bool files_parseBlacklist(honggfuzz_t * hfuzz);
+
 extern uint8_t *files_mapFile(char *fileName, off_t * fileSz, int *fd, bool isWritable);
-=======
-bool files_parseBlacklist(honggfuzz_t * hfuzz);
 
->>>>>>> 6606586b
 #endif