/*
 *
 * honggfuzz - fuzzing routines
 * -----------------------------------------
 *
 * Authors: Robert Swiecki <swiecki@google.com>
 *          Felix Gröbert <groebert@google.com>
 *
 * Copyright 2010-2018 by Google Inc. All Rights Reserved.
 *
 * Licensed under the Apache License, Version 2.0 (the "License"); you may
 * not use this file except in compliance with the License. You may obtain
 * a copy of the License at
 *
 * http://www.apache.org/licenses/LICENSE-2.0
 *
 * Unless required by applicable law or agreed to in writing, software
 * distributed under the License is distributed on an "AS IS" BASIS,
 * WITHOUT WARRANTIES OR CONDITIONS OF ANY KIND, either express or
 * implied. See the License for the specific language governing
 * permissions and limitations under the License.
 *
 */

#include "fuzz.h"

#include <errno.h>
#include <fcntl.h>
#include <inttypes.h>
#include <limits.h>
#include <pthread.h>
#include <signal.h>
#include <stdbool.h>
#include <stddef.h>
#include <stdint.h>
#include <stdio.h>
#include <sys/types.h>
#include <time.h>
#include <unistd.h>

#include "arch.h"
#include "honggfuzz.h"
#include "input.h"
#include "libhfcommon/common.h"
#include "libhfcommon/files.h"
#include "libhfcommon/log.h"
#include "libhfcommon/util.h"
#include "report.h"
#include "sanitizers.h"
#include "socketfuzzer.h"
#include "subproc.h"

static time_t termTimeStamp = 0;

bool fuzz_isTerminating(void) {
    if (ATOMIC_GET(termTimeStamp) != 0) {
        return true;
    }
    return false;
}

void fuzz_setTerminating(void) {
    if (ATOMIC_GET(termTimeStamp) != 0) {
        return;
    }
    ATOMIC_SET(termTimeStamp, time(NULL));
}

bool fuzz_shouldTerminate() {
    if (ATOMIC_GET(termTimeStamp) == 0) {
        return false;
    }
    if ((time(NULL) - ATOMIC_GET(termTimeStamp)) > 5) {
        return true;
    }
    return false;
}

fuzzState_t fuzz_getState(honggfuzz_t* hfuzz) {
    return ATOMIC_GET(hfuzz->feedback.state);
}

static void fuzz_setDynamicMainState(run_t* run) {
    /* All threads need to indicate willingness to switch to the DYNAMIC_MAIN state. Count them! */
    static uint32_t cnt = 0;
    ATOMIC_PRE_INC(cnt);

    MX_SCOPED_LOCK(&run->global->mutex.state);

    if (fuzz_getState(run->global) != _HF_STATE_DYNAMIC_DRY_RUN) {
        /* Already switched out of the Dry Run */
        return;
    }

    LOG_I("Entering phase 2/3: Switching to the Feedback Driven Mode");
    ATOMIC_SET(run->global->cfg.switchingToFDM, true);

    for (;;) {
        /* Check if all threads have already reported in for changing state */
        if (ATOMIC_GET(cnt) == run->global->threads.threadsMax) {
            break;
        }
        if (fuzz_isTerminating()) {
            return;
        }
        util_sleepForMSec(10); /* Check every 10ms */
    }

    ATOMIC_SET(run->global->cfg.switchingToFDM, false);

    if (run->global->cfg.minimize) {
        LOG_I("Entering phase 3/3: Corpus Minimization");
        ATOMIC_SET(run->global->feedback.state, _HF_STATE_DYNAMIC_MINIMIZE);
        return;
    }

    /*
     * If the initial fuzzing yielded no useful coverage, just add a single empty file to the
     * dynamic corpus, so the dynamic phase doesn't fail because of lack of useful inputs
     */
    if (run->global->io.dynfileqCnt == 0) {
        dynfile_t dynfile = {
            .size          = 0,
            .cov           = {},
            .idx           = 0,
            .fd            = -1,
            .timeExecUSecs = 1,
            .path          = "[DYNAMIC-0-SIZE]",
            .timedout      = false,
            .imported      = false,
            .data          = (uint8_t*)"",
        };
        dynfile_t* tmp_dynfile = run->dynfile;
        run->dynfile           = &dynfile;
        input_addDynamicInput(run);
        run->dynfile = tmp_dynfile;
    }
    snprintf(run->dynfile->path, sizeof(run->dynfile->path), "[DYNAMIC]");

    if (run->global->io.maxFileSz == 0 && run->global->mutate.maxInputSz > _HF_INPUT_DEFAULT_SIZE) {
        size_t newsz = (run->global->io.dynfileqMaxSz >= _HF_INPUT_DEFAULT_SIZE)
                           ? run->global->io.dynfileqMaxSz
                           : _HF_INPUT_DEFAULT_SIZE;
        newsz        = (newsz + newsz / 4); /* Add 25% overhead for growth */
        if (newsz > run->global->mutate.maxInputSz) {
            newsz = run->global->mutate.maxInputSz;
        }
        LOG_I("Setting maximum input size to %zu bytes (previously %zu bytes)", newsz,
            run->global->mutate.maxInputSz);
        run->global->mutate.maxInputSz = newsz;
    }

    LOG_I("Entering phase 3/3: Dynamic Main (Feedback Driven Mode)");
    ATOMIC_SET(run->global->feedback.state, _HF_STATE_DYNAMIC_MAIN);
}

static void fuzz_minimizeRemoveFiles(run_t* run) {
    if (run->global->io.outputDir) {
        LOG_I("Minimized files were copied to '%s'", run->global->io.outputDir);
        return;
    }
    if (!input_getDirStatsAndRewind(run->global)) {
        return;
    }
    for (;;) {
        char   fname[PATH_MAX];
        size_t len;
        if (!input_getNext(run, fname, &len, /* rewind= */ false)) {
            break;
        }
        if (!input_inDynamicCorpus(run, fname, len)) {
            if (input_removeStaticFile(run->global->io.inputDir, fname)) {
                LOG_I("Removed unnecessary '%s'", fname);
            }
        }
    }
    LOG_I("Corpus minimization done");
}

static void fuzz_perfFeedback(run_t* run) {
    if (run->global->feedback.skipFeedbackOnTimeout && run->tmOutSignaled) {
        return;
    }
    if (run->global->feedback.dynFileMethod == _HF_DYNFILE_NONE) {
        return;
    }

    MX_SCOPED_LOCK(&run->global->mutex.feedback);
    defer {
        wmb();
    };

    uint64_t softNewPC   = 0;
    uint64_t softCurPC   = 0;
    uint64_t softNewEdge = 0;
    uint64_t softCurEdge = 0;
    uint64_t softNewCmp  = 0;
    uint64_t softCurCmp  = 0;

    if (run->global->feedback.dynFileMethod & _HF_DYNFILE_SOFT) {
        softNewPC = ATOMIC_GET(run->global->feedback.covFeedbackMap->pidNewPC[run->fuzzNo]);
        ATOMIC_CLEAR(run->global->feedback.covFeedbackMap->pidNewPC[run->fuzzNo]);
        softCurPC = ATOMIC_GET(run->global->feedback.covFeedbackMap->pidTotalPC[run->fuzzNo]);
        ATOMIC_CLEAR(run->global->feedback.covFeedbackMap->pidTotalPC[run->fuzzNo]);

        softNewEdge = ATOMIC_GET(run->global->feedback.covFeedbackMap->pidNewEdge[run->fuzzNo]);
        ATOMIC_CLEAR(run->global->feedback.covFeedbackMap->pidNewEdge[run->fuzzNo]);
        softCurEdge = ATOMIC_GET(run->global->feedback.covFeedbackMap->pidTotalEdge[run->fuzzNo]);
        ATOMIC_CLEAR(run->global->feedback.covFeedbackMap->pidTotalEdge[run->fuzzNo]);

        softNewCmp = ATOMIC_GET(run->global->feedback.covFeedbackMap->pidNewCmp[run->fuzzNo]);
        ATOMIC_CLEAR(run->global->feedback.covFeedbackMap->pidNewCmp[run->fuzzNo]);
        softCurCmp = ATOMIC_GET(run->global->feedback.covFeedbackMap->pidTotalCmp[run->fuzzNo]);
        ATOMIC_CLEAR(run->global->feedback.covFeedbackMap->pidTotalCmp[run->fuzzNo]);
    }

    rmb();

    int64_t diff0 = (int64_t)run->global->feedback.hwCnts.cpuInstrCnt - run->hwCnts.cpuInstrCnt;
    int64_t diff1 = (int64_t)run->global->feedback.hwCnts.cpuBranchCnt - run->hwCnts.cpuBranchCnt;

    /* Any increase in coverage (edge, pc, cmp, hw) counters forces adding input to the corpus */
    if (run->hwCnts.newBBCnt > 0 || softNewPC > 0 || softNewEdge > 0 || softNewCmp > 0 ||
        diff0 < 0 || diff1 < 0) {
        if (diff0 < 0) {
            run->global->feedback.hwCnts.cpuInstrCnt = run->hwCnts.cpuInstrCnt;
        }
        if (diff1 < 0) {
            run->global->feedback.hwCnts.cpuBranchCnt = run->hwCnts.cpuBranchCnt;
        }
        run->global->feedback.hwCnts.bbCnt += run->hwCnts.newBBCnt;
        run->global->feedback.hwCnts.softCntPc += softNewPC;
        run->global->feedback.hwCnts.softCntEdge += softNewEdge;
        run->global->feedback.hwCnts.softCntCmp += softNewCmp;

        LOG_I("Sz:%zu Tm:%" _HF_NONMON_SEP PRIu64 "us (i/b/h/e/p/c) New:%" PRIu64 "/%" PRIu64
              "/%" PRIu64 "/%" PRIu64 "/%" PRIu64 "/%" PRIu64 ", Cur:%" PRIu64 "/%" PRIu64
              "/%" PRIu64 "/%" PRIu64 "/%" PRIu64 "/%" PRIu64,
            run->dynfile->size, util_timeNowUSecs() - run->timeStartedUSecs,
            run->hwCnts.cpuInstrCnt, run->hwCnts.cpuBranchCnt, run->hwCnts.newBBCnt, softNewEdge,
            softNewPC, softNewCmp, run->hwCnts.cpuInstrCnt, run->hwCnts.cpuBranchCnt,
            run->global->feedback.hwCnts.bbCnt, run->global->feedback.hwCnts.softCntEdge,
            run->global->feedback.hwCnts.softCntPc, run->global->feedback.hwCnts.softCntCmp);

        if (run->global->io.statsFileName) {
            const time_t curr_sec      = time(NULL);
            const time_t elapsed_sec   = curr_sec - run->global->timing.timeStart;
            size_t       curr_exec_cnt = ATOMIC_GET(run->global->cnts.mutationsCnt);
            /*
             * We increase the mutation counter unconditionally in threads, but if it's
             * above hfuzz->mutationsMax we don't really execute the fuzzing loop.
             * Therefore at the end of fuzzing, the mutation counter might be higher
             * than hfuzz->mutationsMax
             */
            if (run->global->mutate.mutationsMax > 0 &&
                curr_exec_cnt > run->global->mutate.mutationsMax) {
                curr_exec_cnt = run->global->mutate.mutationsMax;
            }
            size_t tot_exec_per_sec = elapsed_sec ? (curr_exec_cnt / elapsed_sec) : 0;

            dprintf(run->global->io.statsFileFd,
                "%lu, %lu, %lu, %lu, "
<<<<<<< HEAD
                "%zu, %zu, %zu, %" PRIu64 ", %" PRIu64 "\n",
=======
                "%" PRIu64 ", %" PRIu64 ", %" PRIu64 ", %" PRIu64 ", %" PRIu64 ", %" PRIu64 "\n",
>>>>>>> a44eb2de
                curr_sec,                                 /* unix_time */
                run->global->timing.lastCovUpdate,        /* last_cov_update */
                curr_exec_cnt,                            /* total_exec */
                tot_exec_per_sec,                         /* exec_per_sec */
                run->global->cnts.crashesCnt,             /* crashes */
                run->global->cnts.uniqueCrashesCnt,       /* unique_crashes */
                run->global->cnts.timeoutedCnt,           /* hangs */
                run->global->feedback.hwCnts.softCntEdge, /* edge_cov */
                run->global->feedback.hwCnts.softCntPc,   /* block_cov */
                run->global->io.dynfileqCnt               /* corpus_count */
            );
        }

        /* Update per-input coverage metrics */
        run->dynfile->cov[0] = softCurEdge + softCurPC + run->hwCnts.bbCnt;
        run->dynfile->cov[1] = softCurCmp;
        run->dynfile->cov[2] = run->hwCnts.cpuInstrCnt + run->hwCnts.cpuBranchCnt;
        run->dynfile->cov[3] = run->dynfile->size ? (64 - util_Log2(run->dynfile->size)) : 64;

        /* Push useful imported input to dynamic queue again for the further mutations */
        if (run->dynfile->imported) {
            LOG_I("File imported: %s", run->dynfile->path);
            run->dynfile->imported = false;
        }
        input_addDynamicInput(run);

        if (run->global->socketFuzzer.enabled) {
            LOG_D("SocketFuzzer: fuzz: new BB (perf)");
            fuzz_notifySocketFuzzerNewCov(run->global);
        }
    } else if (run->dynfile->imported) {
        /* Remove useless imported inputs from corpus */
        LOG_D("Removing useless imported file: %s", run->dynfile->path);
        char fname[PATH_MAX];
        snprintf(fname, PATH_MAX, "%s/%s",
                run->global->io.outputDir ? run->global->io.outputDir : run->global->io.inputDir,
                run->dynfile->path);
        unlink(fname);
    }
}

/* Return value indicates whether report file should be updated with the current verified crash */
static bool fuzz_runVerifier(run_t* run) {
    if (!run->crashFileName[0] || !run->backtrace) {
        return false;
    }

    uint64_t backtrace = run->backtrace;

    char origCrashPath[PATH_MAX];
    snprintf(origCrashPath, sizeof(origCrashPath), "%s", run->crashFileName);
    /* Workspace is inherited, just append a extra suffix */
    char verFile[PATH_MAX];
    snprintf(verFile, sizeof(verFile), "%s.verified", origCrashPath);

    if (files_exists(verFile)) {
        LOG_D("Crash file to verify '%s' is already verified as '%s'", origCrashPath, verFile);
        return false;
    }

    for (int i = 0; i < _HF_VERIFIER_ITER; i++) {
        LOG_I("Launching verifier for HASH: %" PRIx64 " (iteration: %d out of %d)", run->backtrace,
            i + 1, _HF_VERIFIER_ITER);
        run->timeStartedUSecs = util_timeNowUSecs();
        run->backtrace        = 0;
        run->access           = 0;
        run->exception        = 0;
        run->mainWorker       = false;

        if (!subproc_Run(run)) {
            LOG_F("subproc_Run()");
        }

        /* If stack hash doesn't match skip name tag and exit */
        if (run->backtrace != backtrace) {
            LOG_E("Verifier stack mismatch: (original) %" PRIx64 " != (new) %" PRIx64, backtrace,
                run->backtrace);
            run->backtrace = backtrace;
            return true;
        }

        LOG_I("Verifier for HASH: %" PRIx64 " (iteration: %d, left: %d). MATCH!", run->backtrace,
            i + 1, _HF_VERIFIER_ITER - i - 1);
    }

    /* Copy file with new suffix & remove original copy */
    int fd = TEMP_FAILURE_RETRY(open(verFile, O_CREAT | O_EXCL | O_WRONLY, 0600));
    if (fd == -1 && errno == EEXIST) {
        LOG_I("It seems that '%s' already exists, skipping", verFile);
        return false;
    }
    if (fd == -1) {
        PLOG_E("Couldn't create '%s'", verFile);
        return true;
    }
    defer {
        close(fd);
    };
    if (!files_writeToFd(fd, run->dynfile->data, run->dynfile->size)) {
        LOG_E("Couldn't save verified file as '%s'", verFile);
        unlink(verFile);
        return true;
    }

    LOG_I("Verified crash for HASH: %" PRIx64 " and saved it as '%s'", backtrace, verFile);
    ATOMIC_PRE_INC(run->global->cnts.verifiedCrashesCnt);

    return true;
}

static bool fuzz_fetchInput(run_t* run) {
    {
        fuzzState_t st = fuzz_getState(run->global);
        if (st == _HF_STATE_DYNAMIC_DRY_RUN) {
            run->mutationsPerRun = 0U;
            if (input_prepareStaticFile(run, /* rewind= */ false, /* mangle= */ false)) {
                return true;
            }
            fuzz_setDynamicMainState(run);
            run->mutationsPerRun = run->global->mutate.mutationsPerRun;
        }
    }

    if (fuzz_getState(run->global) == _HF_STATE_DYNAMIC_MINIMIZE) {
        fuzz_minimizeRemoveFiles(run);
        return false;
    }

    if (fuzz_getState(run->global) == _HF_STATE_DYNAMIC_MAIN) {
        if (run->global->exe.externalCommand) {
            if (!input_prepareExternalFile(run)) {
                LOG_E("input_prepareExternalFile() failed");
                return false;
            }
        } else if (run->global->exe.feedbackMutateCommand) {
            if (!input_prepareDynamicInput(run, false)) {
                LOG_E("input_prepareDynamicInput(() failed");
                return false;
            }
        } else if (!input_prepareDynamicInput(run, true)) {
            LOG_E("input_prepareDynamicInput() failed");
            return false;
        }
    }

    if (fuzz_getState(run->global) == _HF_STATE_STATIC) {
        if (run->global->exe.externalCommand) {
            if (!input_prepareExternalFile(run)) {
                LOG_E("input_prepareExternalFile() failed");
                return false;
            }
        } else if (run->global->exe.feedbackMutateCommand) {
            if (!input_prepareStaticFile(run, /* rewind= */ true, /* mangle= */ false)) {
                LOG_E("input_prepareStaticFile() failed");
                return false;
            }
        } else if (!input_prepareStaticFile(run, /* rewind= */ true, /* mangle= */ true)) {
            LOG_E("input_prepareStaticFile() failed");
            return false;
        }
    }

    if (run->global->exe.postExternalCommand &&
        !input_postProcessFile(run, run->global->exe.postExternalCommand)) {
        LOG_E("input_postProcessFile('%s') failed", run->global->exe.postExternalCommand);
        return false;
    }

    if (run->global->exe.feedbackMutateCommand &&
        !input_postProcessFile(run, run->global->exe.feedbackMutateCommand)) {
        LOG_E("input_postProcessFile('%s') failed", run->global->exe.feedbackMutateCommand);
        return false;
    }

    return true;
}

static void fuzz_fuzzLoop(run_t* run) {
    run->timeStartedUSecs = util_timeNowUSecs();
    run->crashFileName[0] = '\0';
    run->pc               = 0;
    run->backtrace        = 0;
    run->access           = 0;
    run->exception        = 0;
    run->report[0]        = '\0';
    run->mainWorker       = true;
    run->mutationsPerRun  = run->global->mutate.mutationsPerRun;
    run->tmOutSignaled    = false;

    run->hwCnts.cpuInstrCnt  = 0;
    run->hwCnts.cpuBranchCnt = 0;
    run->hwCnts.bbCnt        = 0;
    run->hwCnts.newBBCnt     = 0;

    if (!fuzz_fetchInput(run)) {
        if (run->global->cfg.minimize && fuzz_getState(run->global) == _HF_STATE_DYNAMIC_MINIMIZE) {
            fuzz_setTerminating();
            return;
        }
        LOG_F("Cound't prepare input for fuzzing");
    }
    if (!subproc_Run(run)) {
        LOG_F("Couldn't run fuzzed command");
    }

    if (run->global->feedback.dynFileMethod != _HF_DYNFILE_NONE) {
        fuzz_perfFeedback(run);
    }
    if (run->global->cfg.useVerifier && !fuzz_runVerifier(run)) {
        return;
    }
    report_saveReport(run);
}

static void fuzz_fuzzLoopSocket(run_t* run) {
    run->timeStartedUSecs = util_timeNowUSecs();
    run->crashFileName[0] = '\0';
    run->pc               = 0;
    run->backtrace        = 0;
    run->access           = 0;
    run->exception        = 0;
    run->report[0]        = '\0';
    run->mainWorker       = true;
    run->mutationsPerRun  = run->global->mutate.mutationsPerRun;
    run->tmOutSignaled    = false;

    run->hwCnts.cpuInstrCnt  = 0;
    run->hwCnts.cpuBranchCnt = 0;
    run->hwCnts.bbCnt        = 0;
    run->hwCnts.newBBCnt     = 0;

    LOG_I("------------------------------------------------------");

    /* First iteration: Start target
       Other iterations: re-start target, if necessary
       subproc_Run() will decide by itself if a restart is necessary, via
       subproc_New()
    */
    LOG_D("------[ 1: subproc_run");
    if (!subproc_Run(run)) {
        LOG_W("Couldn't run server");
    }

    /* Tell the external fuzzer to send data to target
       The fuzzer will notify us when finished; block until then.
    */
    LOG_D("------[ 2: fetch input");
    if (!fuzz_waitForExternalInput(run)) {
        /* Fuzzer could not connect to target, and told us to
           restart it. Do it on the next iteration.
           or: it crashed by fuzzing. Restart it too.
           */
        LOG_D("------[ 2.1: Target down, will restart it");
        run->pid = 0;    // make subproc_Run() restart it on next iteration
        return;
    }

    LOG_D("------[ 3: feedback");
    if (run->global->feedback.dynFileMethod != _HF_DYNFILE_NONE) {
        fuzz_perfFeedback(run);
    }
    if (run->global->cfg.useVerifier && !fuzz_runVerifier(run)) {
        return;
    }

    report_saveReport(run);
}

static void* fuzz_threadNew(void* arg) {
    honggfuzz_t* hfuzz  = (honggfuzz_t*)arg;
    unsigned int fuzzNo = ATOMIC_POST_INC(hfuzz->threads.threadsActiveCnt);
    LOG_I("Launched new fuzzing thread, no. #%u", fuzzNo);

    if (!util_PinThreadToCPUs(fuzzNo, hfuzz->threads.pinThreadToCPUs)) {
        PLOG_W("Pinning thread #%u to %" PRIu32 " CPUs failed", fuzzNo,
            hfuzz->threads.pinThreadToCPUs);
    }

    run_t run = {
        .global         = hfuzz,
        .pid            = 0,
        .dynfile        = (dynfile_t*)util_Calloc(sizeof(dynfile_t) + hfuzz->io.maxFileSz),
        .fuzzNo         = fuzzNo,
        .persistentSock = -1,
        .tmOutSignaled  = false,
    };
    defer {
        free(run.dynfile);
    };

    /* Do not try to handle input files with socketfuzzer */
    char mapname[32];
    snprintf(mapname, sizeof(mapname), "hf-%u-input", fuzzNo);
    if (!hfuzz->socketFuzzer.enabled) {
        if (!(run.dynfile->data = files_mapSharedMem(hfuzz->mutate.maxInputSz, &(run.dynfile->fd),
                  mapname, /* nocore= */ true, /* exportmap= */ false))) {
            LOG_F("Couldn't create an input file of size: %zu, name:'%s'", hfuzz->mutate.maxInputSz,
                mapname);
        }
    }
    defer {
        if (run.dynfile->fd != -1) {
            close(run.dynfile->fd);
        }
    };

    snprintf(mapname, sizeof(mapname), "hf-%u-perthreadmap", fuzzNo);
    if ((run.perThreadCovFeedbackFd = files_createSharedMem(sizeof(feedback_t), mapname,
             /* exportmap= */ run.global->io.exportFeedback)) == -1) {
        LOG_F("files_createSharedMem(name='%s', sz=%zu, dir='%s') failed", mapname,
            sizeof(feedback_t), run.global->io.workDir);
    }
    defer {
        if (run.perThreadCovFeedbackFd != -1) {
            close(run.perThreadCovFeedbackFd);
        }
    };

    if (!arch_archThreadInit(&run)) {
        LOG_F("Could not initialize the thread");
    }

    for (;;) {
        /* Check if dry run mode with verifier enabled */
        if (run.global->mutate.mutationsPerRun == 0U && run.global->cfg.useVerifier &&
            !hfuzz->socketFuzzer.enabled) {
            if (ATOMIC_POST_INC(run.global->cnts.mutationsCnt) >= run.global->io.fileCnt) {
                break;
            }
        }
        /* Check for max iterations limit if set */
        else if ((ATOMIC_POST_INC(run.global->cnts.mutationsCnt) >=
                     run.global->mutate.mutationsMax) &&
                 run.global->mutate.mutationsMax) {
            break;
        }

        if (hfuzz->socketFuzzer.enabled) {
            fuzz_fuzzLoopSocket(&run);
        } else {
            fuzz_fuzzLoop(&run);
        }

        if (fuzz_isTerminating()) {
            break;
        }

        if (run.global->cfg.exitUponCrash && ATOMIC_GET(run.global->cnts.crashesCnt) > 0) {
            LOG_I("Seen a crash. Terminating all fuzzing threads");
            fuzz_setTerminating();
            break;
        }
    }

    arch_reapKill();

    if (run.pid) {
        kill(run.pid, SIGKILL);
    }

    size_t j = ATOMIC_PRE_INC(run.global->threads.threadsFinished);
    LOG_I("Terminating thread no. #%" PRId32 ", left: %zu", fuzzNo, hfuzz->threads.threadsMax - j);
    return NULL;
}

void fuzz_threadsStart(honggfuzz_t* hfuzz) {
    if (!arch_archInit(hfuzz)) {
        LOG_F("Couldn't prepare arch for fuzzing");
    }
    if (!sanitizers_Init(hfuzz)) {
        LOG_F("Couldn't prepare sanitizer options");
    }

    if (hfuzz->socketFuzzer.enabled) {
        /* Don't do dry run with socketFuzzer */
        LOG_I("Entering phase - Feedback Driven Mode (SocketFuzzer)");
        hfuzz->feedback.state = _HF_STATE_DYNAMIC_MAIN;
    } else if (hfuzz->feedback.dynFileMethod != _HF_DYNFILE_NONE) {
        LOG_I("Entering phase 1/3: Dry Run");
        hfuzz->feedback.state = _HF_STATE_DYNAMIC_DRY_RUN;
    } else {
        LOG_I("Entering phase: Static");
        hfuzz->feedback.state = _HF_STATE_STATIC;
    }

    for (size_t i = 0; i < hfuzz->threads.threadsMax; i++) {
        if (!subproc_runThread(
                hfuzz, &hfuzz->threads.threads[i], fuzz_threadNew, /* joinable= */ true)) {
            PLOG_F("Couldn't run a thread #%zu", i);
        }
    }
}<|MERGE_RESOLUTION|>--- conflicted
+++ resolved
@@ -259,12 +259,7 @@
             size_t tot_exec_per_sec = elapsed_sec ? (curr_exec_cnt / elapsed_sec) : 0;
 
             dprintf(run->global->io.statsFileFd,
-                "%lu, %lu, %lu, %lu, "
-<<<<<<< HEAD
-                "%zu, %zu, %zu, %" PRIu64 ", %" PRIu64 "\n",
-=======
-                "%" PRIu64 ", %" PRIu64 ", %" PRIu64 ", %" PRIu64 ", %" PRIu64 ", %" PRIu64 "\n",
->>>>>>> a44eb2de
+                "%lu, %lu, %lu, %lu, %zu, %zu, %zu, %" PRIu64 ", %" PRIu64 ", %zu\n",
                 curr_sec,                                 /* unix_time */
                 run->global->timing.lastCovUpdate,        /* last_cov_update */
                 curr_exec_cnt,                            /* total_exec */
