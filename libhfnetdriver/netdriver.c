--- conflicted
+++ resolved
@@ -1,9 +1,6 @@
-<<<<<<< HEAD
+#include "libhfnetdriver/netdriver.h"
+
 #include <arpa/inet.h>
-=======
-#include "libhfnetdriver/netdriver.h"
-
->>>>>>> 2efa7cda
 #include <errno.h>
 #include <inttypes.h>
 #include <netinet/in.h>
@@ -118,29 +115,8 @@
 __attribute__((section(".preinit_array"), used)) void (*__local_libhfnetdriver_preinit)(
     void) = netDriver_initNsIfNeeded;
 
-<<<<<<< HEAD
-/*
- * ASAN BackgroundThread is also started from the .preinit_array, hijack the __asan_init symbol,
- * and call unshare() first
- */
-void __wrap___asan_init(void) {
-    netDriver_initNsIfNeeded();
-    __attribute__((weak)) void __real___asan_init(void);
-    if (__real___asan_init) {
-        __real___asan_init();
-    }
-}
-
 static int netDriver_sockConnAddr(const struct in6_addr *addr6, uint16_t portno) {
     int sock = socket(PF_INET6, SOCK_STREAM, IPPROTO_TCP);
-=======
-int netDriver_sockConn(uint16_t portno) {
-    if (portno < 1) {
-        LOG_F("Specified TCP port (%d) cannot be < 1", portno);
-    }
-
-    int sock = socket(AF_INET, SOCK_STREAM, IPPROTO_IP);
->>>>>>> 2efa7cda
     if (sock == -1) {
         PLOG_F("socket(PF_INET6, SOCK_STREAM, IPPROTO_TCP)");
     }
